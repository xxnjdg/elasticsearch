/*
 * Licensed to Elasticsearch under one or more contributor
 * license agreements. See the NOTICE file distributed with
 * this work for additional information regarding copyright
 * ownership. Elasticsearch licenses this file to you under
 * the Apache License, Version 2.0 (the "License"); you may
 * not use this file except in compliance with the License.
 * You may obtain a copy of the License at
 *
 *    http://www.apache.org/licenses/LICENSE-2.0
 *
 * Unless required by applicable law or agreed to in writing,
 * software distributed under the License is distributed on an
 * "AS IS" BASIS, WITHOUT WARRANTIES OR CONDITIONS OF ANY
 * KIND, either express or implied.  See the License for the
 * specific language governing permissions and limitations
 * under the License.
 */

package org.elasticsearch.indices;

import org.elasticsearch.action.admin.indices.rollover.Condition;
import org.elasticsearch.action.admin.indices.rollover.MaxAgeCondition;
import org.elasticsearch.action.admin.indices.rollover.MaxDocsCondition;
import org.elasticsearch.action.update.UpdateHelper;
import org.elasticsearch.cluster.metadata.MetaDataIndexUpgradeService;
import org.elasticsearch.common.geo.ShapesAvailability;
import org.elasticsearch.common.inject.AbstractModule;
import org.elasticsearch.common.io.stream.NamedWriteableRegistry;
import org.elasticsearch.index.NodeServicesProvider;
import org.elasticsearch.index.mapper.Mapper;
import org.elasticsearch.index.mapper.MetadataFieldMapper;
import org.elasticsearch.index.mapper.core.BinaryFieldMapper;
import org.elasticsearch.index.mapper.core.BooleanFieldMapper;
import org.elasticsearch.index.mapper.core.CompletionFieldMapper;
import org.elasticsearch.index.mapper.core.DateFieldMapper;
import org.elasticsearch.index.mapper.core.KeywordFieldMapper;
import org.elasticsearch.index.mapper.core.NumberFieldMapper;
import org.elasticsearch.index.mapper.core.StringFieldMapper;
import org.elasticsearch.index.mapper.core.TextFieldMapper;
import org.elasticsearch.index.mapper.core.TokenCountFieldMapper;
import org.elasticsearch.index.mapper.geo.GeoPointFieldMapper;
import org.elasticsearch.index.mapper.geo.GeoShapeFieldMapper;
import org.elasticsearch.index.mapper.internal.AllFieldMapper;
import org.elasticsearch.index.mapper.internal.FieldNamesFieldMapper;
import org.elasticsearch.index.mapper.internal.IdFieldMapper;
import org.elasticsearch.index.mapper.internal.IndexFieldMapper;
import org.elasticsearch.index.mapper.internal.ParentFieldMapper;
import org.elasticsearch.index.mapper.internal.RoutingFieldMapper;
import org.elasticsearch.index.mapper.internal.SeqNoFieldMapper;
import org.elasticsearch.index.mapper.internal.SourceFieldMapper;
import org.elasticsearch.index.mapper.internal.TTLFieldMapper;
import org.elasticsearch.index.mapper.internal.TimestampFieldMapper;
import org.elasticsearch.index.mapper.internal.TypeFieldMapper;
import org.elasticsearch.index.mapper.internal.UidFieldMapper;
import org.elasticsearch.index.mapper.internal.VersionFieldMapper;
import org.elasticsearch.index.mapper.ip.IpFieldMapper;
import org.elasticsearch.index.mapper.object.ObjectMapper;
import org.elasticsearch.index.seqno.GlobalCheckpointSyncAction;
import org.elasticsearch.indices.cluster.IndicesClusterStateService;
import org.elasticsearch.indices.flush.SyncedFlushService;
import org.elasticsearch.indices.mapper.MapperRegistry;
import org.elasticsearch.indices.recovery.RecoverySettings;
import org.elasticsearch.indices.recovery.RecoverySource;
import org.elasticsearch.indices.recovery.RecoveryTargetService;
import org.elasticsearch.indices.store.IndicesStore;
import org.elasticsearch.indices.store.TransportNodesListShardStoreMetaData;
import org.elasticsearch.indices.ttl.IndicesTTLService;
import org.elasticsearch.plugins.MapperPlugin;

import java.util.Collections;
import java.util.LinkedHashMap;
import java.util.List;
import java.util.Map;

/**
 * Configures classes and services that are shared by indices on each node.
 */
public class IndicesModule extends AbstractModule {

    private final Map<String, Mapper.TypeParser> mapperParsers;
    private final Map<String, MetadataFieldMapper.TypeParser> metadataMapperParsers;
    private final MapperRegistry mapperRegistry;
    private final NamedWriteableRegistry namedWritableRegistry;

    public IndicesModule(NamedWriteableRegistry namedWriteableRegistry, List<MapperPlugin> mapperPlugins) {
        this.namedWritableRegistry = namedWriteableRegistry;
        this.mapperParsers = getMappers(mapperPlugins);
        this.metadataMapperParsers = getMetadataMappers(mapperPlugins);
        this.mapperRegistry = new MapperRegistry(mapperParsers, metadataMapperParsers);
        registerBuildInWritables();
    }

    private void registerBuildInWritables() {
        namedWritableRegistry.register(Condition.class, MaxAgeCondition.NAME, MaxAgeCondition::new);
        namedWritableRegistry.register(Condition.class, MaxDocsCondition.NAME, MaxDocsCondition::new);
    }

    private Map<String, Mapper.TypeParser> getMappers(List<MapperPlugin> mapperPlugins) {
        Map<String, Mapper.TypeParser> mappers = new LinkedHashMap<>();

        // builtin mappers
        for (NumberFieldMapper.NumberType type : NumberFieldMapper.NumberType.values()) {
            mappers.put(type.typeName(), new NumberFieldMapper.TypeParser(type));
        }
        mappers.put(BooleanFieldMapper.CONTENT_TYPE, new BooleanFieldMapper.TypeParser());
        mappers.put(BinaryFieldMapper.CONTENT_TYPE, new BinaryFieldMapper.TypeParser());
        mappers.put(DateFieldMapper.CONTENT_TYPE, new DateFieldMapper.TypeParser());
        mappers.put(IpFieldMapper.CONTENT_TYPE, new IpFieldMapper.TypeParser());
        mappers.put(StringFieldMapper.CONTENT_TYPE, new StringFieldMapper.TypeParser());
        mappers.put(TextFieldMapper.CONTENT_TYPE, new TextFieldMapper.TypeParser());
        mappers.put(KeywordFieldMapper.CONTENT_TYPE, new KeywordFieldMapper.TypeParser());
        mappers.put(TokenCountFieldMapper.CONTENT_TYPE, new TokenCountFieldMapper.TypeParser());
        mappers.put(ObjectMapper.CONTENT_TYPE, new ObjectMapper.TypeParser());
        mappers.put(ObjectMapper.NESTED_CONTENT_TYPE, new ObjectMapper.TypeParser());
        mappers.put(CompletionFieldMapper.CONTENT_TYPE, new CompletionFieldMapper.TypeParser());
        mappers.put(GeoPointFieldMapper.CONTENT_TYPE, new GeoPointFieldMapper.TypeParser());
        if (ShapesAvailability.JTS_AVAILABLE && ShapesAvailability.SPATIAL4J_AVAILABLE) {
            mappers.put(GeoShapeFieldMapper.CONTENT_TYPE, new GeoShapeFieldMapper.TypeParser());
        }

        for (MapperPlugin mapperPlugin : mapperPlugins) {
            for (Map.Entry<String, Mapper.TypeParser> entry : mapperPlugin.getMappers().entrySet()) {
                if (mappers.put(entry.getKey(), entry.getValue()) != null) {
                    throw new IllegalArgumentException("Mapper [" + entry.getKey() + "] is already registered");
                }
            }
        }
        return Collections.unmodifiableMap(mappers);
    }

    private Map<String, MetadataFieldMapper.TypeParser> getMetadataMappers(List<MapperPlugin> mapperPlugins) {
        // Use a LinkedHashMap for metadataMappers because iteration order matters
        Map<String, MetadataFieldMapper.TypeParser> metadataMappers = new LinkedHashMap<>();

        // builtin metadata mappers
        // UID first so it will be the first stored field to load (so will benefit from "fields: []" early termination
<<<<<<< HEAD
        registerMetadataMapper(UidFieldMapper.NAME, new UidFieldMapper.TypeParser());
        registerMetadataMapper(IdFieldMapper.NAME, new IdFieldMapper.TypeParser());
        registerMetadataMapper(RoutingFieldMapper.NAME, new RoutingFieldMapper.TypeParser());
        registerMetadataMapper(IndexFieldMapper.NAME, new IndexFieldMapper.TypeParser());
        registerMetadataMapper(SourceFieldMapper.NAME, new SourceFieldMapper.TypeParser());
        registerMetadataMapper(TypeFieldMapper.NAME, new TypeFieldMapper.TypeParser());
        registerMetadataMapper(AllFieldMapper.NAME, new AllFieldMapper.TypeParser());
        registerMetadataMapper(TimestampFieldMapper.NAME, new TimestampFieldMapper.TypeParser());
        registerMetadataMapper(TTLFieldMapper.NAME, new TTLFieldMapper.TypeParser());
        registerMetadataMapper(VersionFieldMapper.NAME, new VersionFieldMapper.TypeParser());
        registerMetadataMapper(ParentFieldMapper.NAME, new ParentFieldMapper.TypeParser());
        registerMetadataMapper(SeqNoFieldMapper.NAME, new SeqNoFieldMapper.TypeParser());
        // _field_names is not registered here, see #getMapperRegistry: we need to register it
        // last so that it can see all other mappers, including those coming from plugins
    }

    /**
     * Register a mapper for the given type.
     */
    public synchronized void registerMapper(String type, Mapper.TypeParser parser) {
        if (mapperParsers.containsKey(type)) {
            throw new IllegalArgumentException("A mapper is already registered for type [" + type + "]");
=======
        metadataMappers.put(UidFieldMapper.NAME, new UidFieldMapper.TypeParser());
        metadataMappers.put(IdFieldMapper.NAME, new IdFieldMapper.TypeParser());
        metadataMappers.put(RoutingFieldMapper.NAME, new RoutingFieldMapper.TypeParser());
        metadataMappers.put(IndexFieldMapper.NAME, new IndexFieldMapper.TypeParser());
        metadataMappers.put(SourceFieldMapper.NAME, new SourceFieldMapper.TypeParser());
        metadataMappers.put(TypeFieldMapper.NAME, new TypeFieldMapper.TypeParser());
        metadataMappers.put(AllFieldMapper.NAME, new AllFieldMapper.TypeParser());
        metadataMappers.put(TimestampFieldMapper.NAME, new TimestampFieldMapper.TypeParser());
        metadataMappers.put(TTLFieldMapper.NAME, new TTLFieldMapper.TypeParser());
        metadataMappers.put(VersionFieldMapper.NAME, new VersionFieldMapper.TypeParser());
        metadataMappers.put(ParentFieldMapper.NAME, new ParentFieldMapper.TypeParser());
        // _field_names is not registered here, see below

        for (MapperPlugin mapperPlugin : mapperPlugins) {
            for (Map.Entry<String, MetadataFieldMapper.TypeParser> entry : mapperPlugin.getMetadataMappers().entrySet()) {
                if (entry.getKey().equals(FieldNamesFieldMapper.NAME)) {
                    throw new IllegalArgumentException("Plugin cannot contain metadata mapper [" + FieldNamesFieldMapper.NAME + "]");
                }
                if (metadataMappers.put(entry.getKey(), entry.getValue()) != null) {
                    throw new IllegalArgumentException("MetadataFieldMapper [" + entry.getKey() + "] is already registered");
                }
            }
>>>>>>> 74af0e36
        }

        // we register _field_names here so that it has a chance to see all other mappers, including from plugins
        metadataMappers.put(FieldNamesFieldMapper.NAME, new FieldNamesFieldMapper.TypeParser());
        return Collections.unmodifiableMap(metadataMappers);
    }

    @Override
    protected void configure() {
        bindMapperExtension();

        bind(IndicesService.class).asEagerSingleton();
        bind(RecoverySettings.class).asEagerSingleton();
        bind(RecoveryTargetService.class).asEagerSingleton();
        bind(RecoverySource.class).asEagerSingleton();
        bind(IndicesStore.class).asEagerSingleton();
        bind(IndicesClusterStateService.class).asEagerSingleton();
        bind(SyncedFlushService.class).asEagerSingleton();
        bind(TransportNodesListShardStoreMetaData.class).asEagerSingleton();
        bind(IndicesTTLService.class).asEagerSingleton();
        bind(UpdateHelper.class).asEagerSingleton();
        bind(MetaDataIndexUpgradeService.class).asEagerSingleton();
        bind(NodeServicesProvider.class).asEagerSingleton();
        bind(GlobalCheckpointSyncAction.class).asEagerSingleton();
    }

    // public for testing
    public MapperRegistry getMapperRegistry() {
        return mapperRegistry;
    }

    protected void bindMapperExtension() {
        bind(MapperRegistry.class).toInstance(getMapperRegistry());
    }
}<|MERGE_RESOLUTION|>--- conflicted
+++ resolved
@@ -135,30 +135,7 @@
 
         // builtin metadata mappers
         // UID first so it will be the first stored field to load (so will benefit from "fields: []" early termination
-<<<<<<< HEAD
-        registerMetadataMapper(UidFieldMapper.NAME, new UidFieldMapper.TypeParser());
-        registerMetadataMapper(IdFieldMapper.NAME, new IdFieldMapper.TypeParser());
-        registerMetadataMapper(RoutingFieldMapper.NAME, new RoutingFieldMapper.TypeParser());
-        registerMetadataMapper(IndexFieldMapper.NAME, new IndexFieldMapper.TypeParser());
-        registerMetadataMapper(SourceFieldMapper.NAME, new SourceFieldMapper.TypeParser());
-        registerMetadataMapper(TypeFieldMapper.NAME, new TypeFieldMapper.TypeParser());
-        registerMetadataMapper(AllFieldMapper.NAME, new AllFieldMapper.TypeParser());
-        registerMetadataMapper(TimestampFieldMapper.NAME, new TimestampFieldMapper.TypeParser());
-        registerMetadataMapper(TTLFieldMapper.NAME, new TTLFieldMapper.TypeParser());
-        registerMetadataMapper(VersionFieldMapper.NAME, new VersionFieldMapper.TypeParser());
-        registerMetadataMapper(ParentFieldMapper.NAME, new ParentFieldMapper.TypeParser());
-        registerMetadataMapper(SeqNoFieldMapper.NAME, new SeqNoFieldMapper.TypeParser());
-        // _field_names is not registered here, see #getMapperRegistry: we need to register it
-        // last so that it can see all other mappers, including those coming from plugins
-    }
 
-    /**
-     * Register a mapper for the given type.
-     */
-    public synchronized void registerMapper(String type, Mapper.TypeParser parser) {
-        if (mapperParsers.containsKey(type)) {
-            throw new IllegalArgumentException("A mapper is already registered for type [" + type + "]");
-=======
         metadataMappers.put(UidFieldMapper.NAME, new UidFieldMapper.TypeParser());
         metadataMappers.put(IdFieldMapper.NAME, new IdFieldMapper.TypeParser());
         metadataMappers.put(RoutingFieldMapper.NAME, new RoutingFieldMapper.TypeParser());
@@ -170,6 +147,7 @@
         metadataMappers.put(TTLFieldMapper.NAME, new TTLFieldMapper.TypeParser());
         metadataMappers.put(VersionFieldMapper.NAME, new VersionFieldMapper.TypeParser());
         metadataMappers.put(ParentFieldMapper.NAME, new ParentFieldMapper.TypeParser());
+        metadataMappers.put(SeqNoFieldMapper.NAME, new SeqNoFieldMapper.TypeParser());
         // _field_names is not registered here, see below
 
         for (MapperPlugin mapperPlugin : mapperPlugins) {
@@ -181,7 +159,6 @@
                     throw new IllegalArgumentException("MetadataFieldMapper [" + entry.getKey() + "] is already registered");
                 }
             }
->>>>>>> 74af0e36
         }
 
         // we register _field_names here so that it has a chance to see all other mappers, including from plugins
