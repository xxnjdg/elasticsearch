/*
 * Licensed to Elasticsearch under one or more contributor
 * license agreements. See the NOTICE file distributed with
 * this work for additional information regarding copyright
 * ownership. Elasticsearch licenses this file to you under
 * the Apache License, Version 2.0 (the "License"); you may
 * not use this file except in compliance with the License.
 * You may obtain a copy of the License at
 *
 *    http://www.apache.org/licenses/LICENSE-2.0
 *
 * Unless required by applicable law or agreed to in writing,
 * software distributed under the License is distributed on an
 * "AS IS" BASIS, WITHOUT WARRANTIES OR CONDITIONS OF ANY
 * KIND, either express or implied.  See the License for the
 * specific language governing permissions and limitations
 * under the License.
 */

package org.elasticsearch.search;

import com.carrotsearch.hppc.ObjectFloatHashMap;
import com.carrotsearch.hppc.ObjectHashSet;
import com.carrotsearch.hppc.ObjectSet;
import com.carrotsearch.hppc.cursors.ObjectCursor;

import org.apache.lucene.index.IndexOptions;
import org.apache.lucene.index.LeafReaderContext;
import org.apache.lucene.index.NumericDocValues;
import org.apache.lucene.search.TopDocs;
import org.elasticsearch.ExceptionsHelper;
import org.elasticsearch.action.search.SearchType;
import org.elasticsearch.cache.recycler.PageCacheRecycler;
import org.elasticsearch.cluster.ClusterService;
import org.elasticsearch.cluster.metadata.IndexMetaData;
import org.elasticsearch.common.Nullable;
import org.elasticsearch.common.ParseFieldMatcher;
import org.elasticsearch.common.bytes.BytesReference;
import org.elasticsearch.common.component.AbstractLifecycleComponent;
import org.elasticsearch.common.inject.Inject;
import org.elasticsearch.common.lucene.Lucene;
import org.elasticsearch.common.settings.Settings;
import org.elasticsearch.common.unit.TimeValue;
import org.elasticsearch.common.util.BigArrays;
import org.elasticsearch.common.util.concurrent.ConcurrentCollections;
import org.elasticsearch.common.util.concurrent.ConcurrentMapLong;
import org.elasticsearch.common.util.concurrent.FutureUtils;
import org.elasticsearch.common.xcontent.XContentBuilder;
import org.elasticsearch.common.xcontent.XContentFactory;
import org.elasticsearch.common.xcontent.XContentLocation;
import org.elasticsearch.common.xcontent.XContentParser;
import org.elasticsearch.index.Index;
import org.elasticsearch.index.IndexService;
import org.elasticsearch.index.engine.Engine;
import org.elasticsearch.index.fielddata.FieldDataType;
import org.elasticsearch.index.fielddata.IndexFieldData;
import org.elasticsearch.index.fielddata.IndexFieldDataService;
import org.elasticsearch.index.mapper.DocumentMapper;
import org.elasticsearch.index.mapper.FieldMapper;
import org.elasticsearch.index.mapper.MappedFieldType;
import org.elasticsearch.index.mapper.MappedFieldType.Loading;
import org.elasticsearch.index.mapper.MapperService;
import org.elasticsearch.index.mapper.internal.ParentFieldMapper;
import org.elasticsearch.index.query.QueryParseContext;
import org.elasticsearch.index.search.stats.ShardSearchStats;
import org.elasticsearch.index.search.stats.StatsGroupsParseElement;
import org.elasticsearch.index.settings.IndexSettings;
import org.elasticsearch.index.shard.IndexShard;
import org.elasticsearch.indices.IndicesLifecycle;
import org.elasticsearch.indices.IndicesService;
import org.elasticsearch.indices.IndicesWarmer;
import org.elasticsearch.indices.IndicesWarmer.TerminationHandle;
import org.elasticsearch.indices.IndicesWarmer.WarmerContext;
import org.elasticsearch.indices.cache.request.IndicesRequestCache;
import org.elasticsearch.node.settings.NodeSettingsService;
import org.elasticsearch.script.ExecutableScript;
import org.elasticsearch.script.ScriptContext;
import org.elasticsearch.script.ScriptService;
import org.elasticsearch.script.SearchScript;
import org.elasticsearch.search.builder.SearchSourceBuilder;
import org.elasticsearch.search.dfs.DfsPhase;
import org.elasticsearch.search.dfs.DfsSearchResult;
import org.elasticsearch.search.fetch.FetchPhase;
import org.elasticsearch.search.fetch.FetchSearchResult;
import org.elasticsearch.search.fetch.QueryFetchSearchResult;
import org.elasticsearch.search.fetch.ScrollQueryFetchSearchResult;
import org.elasticsearch.search.fetch.ShardFetchRequest;
import org.elasticsearch.search.fetch.fielddata.FieldDataFieldsContext;
import org.elasticsearch.search.fetch.fielddata.FieldDataFieldsContext.FieldDataField;
import org.elasticsearch.search.fetch.fielddata.FieldDataFieldsFetchSubPhase;
import org.elasticsearch.search.fetch.script.ScriptFieldsContext.ScriptField;
import org.elasticsearch.search.internal.DefaultSearchContext;
import org.elasticsearch.search.internal.InternalScrollSearchRequest;
import org.elasticsearch.search.internal.ScrollContext;
import org.elasticsearch.search.internal.SearchContext;
import org.elasticsearch.search.internal.SearchContext.Lifetime;
import org.elasticsearch.search.internal.ShardSearchLocalRequest;
import org.elasticsearch.search.internal.ShardSearchRequest;
import org.elasticsearch.search.query.QueryPhase;
import org.elasticsearch.search.query.QuerySearchRequest;
import org.elasticsearch.search.query.QuerySearchResult;
import org.elasticsearch.search.query.QuerySearchResultProvider;
import org.elasticsearch.search.query.ScrollQuerySearchResult;
import org.elasticsearch.search.warmer.IndexWarmersMetaData;
import org.elasticsearch.threadpool.ThreadPool;

import java.util.HashMap;
import java.util.Map;
import java.util.concurrent.CountDownLatch;
import java.util.concurrent.ExecutionException;
import java.util.concurrent.Executor;
import java.util.concurrent.ScheduledFuture;
import java.util.concurrent.atomic.AtomicLong;

import static java.util.Collections.unmodifiableMap;
import static org.elasticsearch.common.Strings.hasLength;
import static org.elasticsearch.common.unit.TimeValue.timeValueMillis;
import static org.elasticsearch.common.unit.TimeValue.timeValueMinutes;

/**
 *
 */
public class SearchService extends AbstractLifecycleComponent<SearchService> {

    public static final String NORMS_LOADING_KEY = "index.norms.loading";
    public static final String DEFAULT_KEEPALIVE_KEY = "search.default_keep_alive";
    public static final String KEEPALIVE_INTERVAL_KEY = "search.keep_alive_interval";
    public static final String DEFAULT_SEARCH_TIMEOUT = "search.default_search_timeout";

    public static final TimeValue NO_TIMEOUT = timeValueMillis(-1);

    private final ThreadPool threadPool;

    private final ClusterService clusterService;

    private final IndicesService indicesService;

    private final IndicesWarmer indicesWarmer;

    private final ScriptService scriptService;

    private final PageCacheRecycler pageCacheRecycler;

    private final BigArrays bigArrays;

    private final DfsPhase dfsPhase;

    private final QueryPhase queryPhase;

    private final FetchPhase fetchPhase;

    private final IndicesRequestCache indicesQueryCache;

    private final long defaultKeepAlive;

    private volatile TimeValue defaultSearchTimeout;

    private final ScheduledFuture<?> keepAliveReaper;

    private final AtomicLong idGenerator = new AtomicLong();

    private final ConcurrentMapLong<SearchContext> activeContexts = ConcurrentCollections.newConcurrentMapLongWithAggressiveConcurrency();

    private final Map<String, SearchParseElement> elementParsers;

    private final ParseFieldMatcher parseFieldMatcher;

    @Inject
    public SearchService(Settings settings, NodeSettingsService nodeSettingsService, ClusterService clusterService, IndicesService indicesService,IndicesWarmer indicesWarmer, ThreadPool threadPool,
                         ScriptService scriptService, PageCacheRecycler pageCacheRecycler, BigArrays bigArrays, DfsPhase dfsPhase, QueryPhase queryPhase, FetchPhase fetchPhase,
                         IndicesRequestCache indicesQueryCache) {
        super(settings);
        this.parseFieldMatcher = new ParseFieldMatcher(settings);
        this.threadPool = threadPool;
        this.clusterService = clusterService;
        this.indicesService = indicesService;
        indicesService.indicesLifecycle().addListener(new IndicesLifecycle.Listener() {
            @Override
            public void afterIndexClosed(Index index, @IndexSettings Settings indexSettings) {
                // once an index is closed we can just clean up all the pending search context information
                // to release memory and let references to the filesystem go etc.
                IndexMetaData idxMeta = SearchService.this.clusterService.state().metaData().index(index.getName());
                if (idxMeta != null && idxMeta.getState() == IndexMetaData.State.CLOSE) {
                    // we need to check if it's really closed
                    // since sometimes due to a relocation we already closed the shard and that causes the index to be closed
                    // if we then close all the contexts we can get some search failures along the way which are not expected.
                    // it's fine to keep the contexts open if the index is still "alive"
                    // unfortunately we don't have a clear way to signal today why an index is closed.
                    afterIndexDeleted(index, indexSettings);
                }
            }

            @Override
            public void afterIndexDeleted(Index index, @IndexSettings Settings indexSettings) {
                freeAllContextForIndex(index);
            }
        });
        this.indicesWarmer = indicesWarmer;
        this.scriptService = scriptService;
        this.pageCacheRecycler = pageCacheRecycler;
        this.bigArrays = bigArrays;
        this.dfsPhase = dfsPhase;
        this.queryPhase = queryPhase;
        this.fetchPhase = fetchPhase;
        this.indicesQueryCache = indicesQueryCache;

        TimeValue keepAliveInterval = settings.getAsTime(KEEPALIVE_INTERVAL_KEY, timeValueMinutes(1));
        // we can have 5 minutes here, since we make sure to clean with search requests and when shard/index closes
        this.defaultKeepAlive = settings.getAsTime(DEFAULT_KEEPALIVE_KEY, timeValueMinutes(5)).millis();

        Map<String, SearchParseElement> elementParsers = new HashMap<>();
        elementParsers.putAll(dfsPhase.parseElements());
        elementParsers.putAll(queryPhase.parseElements());
        elementParsers.putAll(fetchPhase.parseElements());
        elementParsers.put("stats", new StatsGroupsParseElement());
        this.elementParsers = unmodifiableMap(elementParsers);

        this.keepAliveReaper = threadPool.scheduleWithFixedDelay(new Reaper(), keepAliveInterval);

        this.indicesWarmer.addListener(new NormsWarmer());
        this.indicesWarmer.addListener(new FieldDataWarmer());
        this.indicesWarmer.addListener(new SearchWarmer());

        defaultSearchTimeout = settings.getAsTime(DEFAULT_SEARCH_TIMEOUT, NO_TIMEOUT);
        nodeSettingsService.addListener(new SearchSettingsListener());
    }

    class SearchSettingsListener implements NodeSettingsService.Listener {
        @Override
        public void onRefreshSettings(Settings settings) {
            final TimeValue maybeNewDefaultSearchTimeout = settings.getAsTime(SearchService.DEFAULT_SEARCH_TIMEOUT, SearchService.this.defaultSearchTimeout);
            if (!maybeNewDefaultSearchTimeout.equals(SearchService.this.defaultSearchTimeout)) {
                logger.info("updating [{}] from [{}] to [{}]", SearchService.DEFAULT_SEARCH_TIMEOUT, SearchService.this.defaultSearchTimeout, maybeNewDefaultSearchTimeout);
                SearchService.this.defaultSearchTimeout = maybeNewDefaultSearchTimeout;
            }
        }
    }

    protected void putContext(SearchContext context) {
        final SearchContext previous = activeContexts.put(context.id(), context);
        assert previous == null;
    }

    protected SearchContext removeContext(long id) {
        return activeContexts.remove(id);
    }

    @Override
    protected void doStart() {
    }

    @Override
    protected void doStop() {
        for (final SearchContext context : activeContexts.values()) {
            freeContext(context.id());
        }
    }

    @Override
    protected void doClose() {
        doStop();
        FutureUtils.cancel(keepAliveReaper);
    }

    public DfsSearchResult executeDfsPhase(ShardSearchRequest request) {
        final SearchContext context = createAndPutContext(request);
        try {
            contextProcessing(context);
            dfsPhase.execute(context);
            contextProcessedSuccessfully(context);
            return context.dfsResult();
        } catch (Throwable e) {
            logger.trace("Dfs phase failed", e);
            processFailure(context, e);
            throw ExceptionsHelper.convertToRuntime(e);
        } finally {
            cleanContext(context);
        }
    }

    /**
     * Try to load the query results from the cache or execute the query phase directly if the cache cannot be used.
     */
    private void loadOrExecuteQueryPhase(final ShardSearchRequest request, final SearchContext context,
            final QueryPhase queryPhase) throws Exception {
        final boolean canCache = indicesQueryCache.canCache(request, context);
        if (canCache) {
            indicesQueryCache.loadIntoContext(request, context, queryPhase);
        } else {
            queryPhase.execute(context);
        }
    }

    public QuerySearchResultProvider executeQueryPhase(ShardSearchRequest request) {
        final SearchContext context = createAndPutContext(request);
        final ShardSearchStats shardSearchStats = context.indexShard().searchService();
        try {
            shardSearchStats.onPreQueryPhase(context);
            long time = System.nanoTime();
            contextProcessing(context);

            loadOrExecuteQueryPhase(request, context, queryPhase);

            if (context.queryResult().topDocs().scoreDocs.length == 0 && context.scrollContext() == null) {
                freeContext(context.id());
            } else {
                contextProcessedSuccessfully(context);
            }
            shardSearchStats.onQueryPhase(context, System.nanoTime() - time);

            return context.queryResult();
        } catch (Throwable e) {
            // execution exception can happen while loading the cache, strip it
            if (e instanceof ExecutionException) {
                e = e.getCause();
            }
            shardSearchStats.onFailedQueryPhase(context);
            logger.trace("Query phase failed", e);
            processFailure(context, e);
            throw ExceptionsHelper.convertToRuntime(e);
        } finally {
            cleanContext(context);
        }
    }

    public ScrollQuerySearchResult executeQueryPhase(InternalScrollSearchRequest request) {
        final SearchContext context = findContext(request.id());
        ShardSearchStats shardSearchStats = context.indexShard().searchService();
        try {
            shardSearchStats.onPreQueryPhase(context);
            long time = System.nanoTime();
            contextProcessing(context);
            processScroll(request, context);
            queryPhase.execute(context);
            contextProcessedSuccessfully(context);
            shardSearchStats.onQueryPhase(context, System.nanoTime() - time);
            return new ScrollQuerySearchResult(context.queryResult(), context.shardTarget());
        } catch (Throwable e) {
            shardSearchStats.onFailedQueryPhase(context);
            logger.trace("Query phase failed", e);
            processFailure(context, e);
            throw ExceptionsHelper.convertToRuntime(e);
        } finally {
            cleanContext(context);
        }
    }

    public QuerySearchResult executeQueryPhase(QuerySearchRequest request) {
        final SearchContext context = findContext(request.id());
        contextProcessing(context);
        context.searcher().setAggregatedDfs(request.dfs());
        IndexShard indexShard = context.indexShard();
        ShardSearchStats shardSearchStats = indexShard.searchService();
        try {
            shardSearchStats.onPreQueryPhase(context);
            long time = System.nanoTime();
            queryPhase.execute(context);
            if (context.queryResult().topDocs().scoreDocs.length == 0 && context.scrollContext() == null) {
                // no hits, we can release the context since there will be no fetch phase
                freeContext(context.id());
            } else {
                contextProcessedSuccessfully(context);
            }
            shardSearchStats.onQueryPhase(context, System.nanoTime() - time);
            return context.queryResult();
        } catch (Throwable e) {
            shardSearchStats.onFailedQueryPhase(context);
            logger.trace("Query phase failed", e);
            processFailure(context, e);
            throw ExceptionsHelper.convertToRuntime(e);
        } finally {
            cleanContext(context);
        }
    }

    private boolean fetchPhaseShouldFreeContext(SearchContext context) {
        if (context.scrollContext() == null) {
            // simple search, no scroll
            return true;
        } else {
            // scroll request, but the scroll was not extended
            return context.scrollContext().scroll == null;
        }
    }

    public QueryFetchSearchResult executeFetchPhase(ShardSearchRequest request) {
        final SearchContext context = createAndPutContext(request);
        contextProcessing(context);
        try {
            ShardSearchStats shardSearchStats = context.indexShard().searchService();
            shardSearchStats.onPreQueryPhase(context);
            long time = System.nanoTime();
            try {
                loadOrExecuteQueryPhase(request, context, queryPhase);
            } catch (Throwable e) {
                shardSearchStats.onFailedQueryPhase(context);
                throw ExceptionsHelper.convertToRuntime(e);
            }
            long time2 = System.nanoTime();
            shardSearchStats.onQueryPhase(context, time2 - time);
            shardSearchStats.onPreFetchPhase(context);
            try {
                shortcutDocIdsToLoad(context);
                fetchPhase.execute(context);
                if (fetchPhaseShouldFreeContext(context)) {
                    freeContext(context.id());
                } else {
                    contextProcessedSuccessfully(context);
                }
            } catch (Throwable e) {
                shardSearchStats.onFailedFetchPhase(context);
                throw ExceptionsHelper.convertToRuntime(e);
            }
            shardSearchStats.onFetchPhase(context, System.nanoTime() - time2);
            return new QueryFetchSearchResult(context.queryResult(), context.fetchResult());
        } catch (Throwable e) {
            logger.trace("Fetch phase failed", e);
            processFailure(context, e);
            throw ExceptionsHelper.convertToRuntime(e);
        } finally {
            cleanContext(context);
        }
    }

    public QueryFetchSearchResult executeFetchPhase(QuerySearchRequest request) {
        final SearchContext context = findContext(request.id());
        contextProcessing(context);
        context.searcher().setAggregatedDfs(request.dfs());
        try {
            ShardSearchStats shardSearchStats = context.indexShard().searchService();
            shardSearchStats.onPreQueryPhase(context);
            long time = System.nanoTime();
            try {
                queryPhase.execute(context);
            } catch (Throwable e) {
                shardSearchStats.onFailedQueryPhase(context);
                throw ExceptionsHelper.convertToRuntime(e);
            }
            long time2 = System.nanoTime();
            shardSearchStats.onQueryPhase(context, time2 - time);
            shardSearchStats.onPreFetchPhase(context);
            try {
                shortcutDocIdsToLoad(context);
                fetchPhase.execute(context);
                if (fetchPhaseShouldFreeContext(context)) {
                    freeContext(request.id());
                } else {
                    contextProcessedSuccessfully(context);
                }
            } catch (Throwable e) {
                shardSearchStats.onFailedFetchPhase(context);
                throw ExceptionsHelper.convertToRuntime(e);
            }
            shardSearchStats.onFetchPhase(context, System.nanoTime() - time2);
            return new QueryFetchSearchResult(context.queryResult(), context.fetchResult());
        } catch (Throwable e) {
            logger.trace("Fetch phase failed", e);
            processFailure(context, e);
            throw ExceptionsHelper.convertToRuntime(e);
        } finally {
            cleanContext(context);
        }
    }

    public ScrollQueryFetchSearchResult executeFetchPhase(InternalScrollSearchRequest request) {
        final SearchContext context = findContext(request.id());
        contextProcessing(context);
        try {
            ShardSearchStats shardSearchStats = context.indexShard().searchService();
            processScroll(request, context);
            shardSearchStats.onPreQueryPhase(context);
            long time = System.nanoTime();
            try {
                queryPhase.execute(context);
            } catch (Throwable e) {
                shardSearchStats.onFailedQueryPhase(context);
                throw ExceptionsHelper.convertToRuntime(e);
            }
            long time2 = System.nanoTime();
            shardSearchStats.onQueryPhase(context, time2 - time);
            shardSearchStats.onPreFetchPhase(context);
            try {
                shortcutDocIdsToLoad(context);
                fetchPhase.execute(context);
                if (fetchPhaseShouldFreeContext(context)) {
                    freeContext(request.id());
                } else {
                    contextProcessedSuccessfully(context);
                }
            } catch (Throwable e) {
                shardSearchStats.onFailedFetchPhase(context);
                throw ExceptionsHelper.convertToRuntime(e);
            }
            shardSearchStats.onFetchPhase(context, System.nanoTime() - time2);
            return new ScrollQueryFetchSearchResult(new QueryFetchSearchResult(context.queryResult(), context.fetchResult()), context.shardTarget());
        } catch (Throwable e) {
            logger.trace("Fetch phase failed", e);
            processFailure(context, e);
            throw ExceptionsHelper.convertToRuntime(e);
        } finally {
            cleanContext(context);
        }
    }

    public FetchSearchResult executeFetchPhase(ShardFetchRequest request) {
        final SearchContext context = findContext(request.id());
        contextProcessing(context);
        final ShardSearchStats shardSearchStats = context.indexShard().searchService();
        try {
            if (request.lastEmittedDoc() != null) {
                context.scrollContext().lastEmittedDoc = request.lastEmittedDoc();
            }
            context.docIdsToLoad(request.docIds(), 0, request.docIdsSize());
            shardSearchStats.onPreFetchPhase(context);
            long time = System.nanoTime();
            fetchPhase.execute(context);
            if (fetchPhaseShouldFreeContext(context)) {
                freeContext(request.id());
            } else {
                contextProcessedSuccessfully(context);
            }
            shardSearchStats.onFetchPhase(context, System.nanoTime() - time);
            return context.fetchResult();
        } catch (Throwable e) {
            shardSearchStats.onFailedFetchPhase(context);
            logger.trace("Fetch phase failed", e);
            processFailure(context, e);
            throw ExceptionsHelper.convertToRuntime(e);
        } finally {
            cleanContext(context);
        }
    }

    private SearchContext findContext(long id) throws SearchContextMissingException {
        SearchContext context = activeContexts.get(id);
        if (context == null) {
            throw new SearchContextMissingException(id);
        }
        SearchContext.setCurrent(context);
        return context;
    }

    final SearchContext createAndPutContext(ShardSearchRequest request) {
        SearchContext context = createContext(request, null);
        boolean success = false;
        try {
            putContext(context);
            if (request.scroll() != null) {
                context.indexShard().searchService().onNewScrollContext(context);
            }
            context.indexShard().searchService().onNewContext(context);
            success = true;
            return context;
        } finally {
            if (!success) {
                freeContext(context.id());
            }
        }
    }

    final SearchContext createContext(ShardSearchRequest request, @Nullable Engine.Searcher searcher) {
        IndexService indexService = indicesService.indexServiceSafe(request.index());
        IndexShard indexShard = indexService.getShard(request.shardId());

        SearchShardTarget shardTarget = new SearchShardTarget(clusterService.localNode().id(), request.index(), request.shardId());

        Engine.Searcher engineSearcher = searcher == null ? indexShard.acquireSearcher("search") : searcher;

        SearchContext context = new DefaultSearchContext(idGenerator.incrementAndGet(), request, shardTarget, engineSearcher, indexService, indexShard, scriptService, pageCacheRecycler, bigArrays, threadPool.estimatedTimeInMillisCounter(), parseFieldMatcher, defaultSearchTimeout);
        SearchContext.setCurrent(context);
        try {
            if (request.scroll() != null) {
                context.scrollContext(new ScrollContext());
                context.scrollContext().scroll = request.scroll();
            }
            if (request.template() != null) {
                ExecutableScript executable = this.scriptService.executable(request.template(), ScriptContext.Standard.SEARCH, context);
                BytesReference run = (BytesReference) executable.run();
                try (XContentParser parser = XContentFactory.xContent(run).createParser(run)) {
                    QueryParseContext queryParseContext = new QueryParseContext(indexService.queryParserService().indicesQueriesRegistry());
                    queryParseContext.reset(parser);
                    parseSource(context, SearchSourceBuilder.parseSearchSource(parser, queryParseContext));
                }
            }
            parseSource(context, request.source());

            // if the from and size are still not set, default them
            if (context.from() == -1) {
                context.from(0);
            }
            if (context.size() == -1) {
                context.size(10);
            }

            // pre process
            dfsPhase.preProcess(context);
            queryPhase.preProcess(context);
            fetchPhase.preProcess(context);

            // compute the context keep alive
            long keepAlive = defaultKeepAlive;
            if (request.scroll() != null && request.scroll().keepAlive() != null) {
                keepAlive = request.scroll().keepAlive().millis();
            }
            context.keepAlive(keepAlive);
        } catch (Throwable e) {
            context.close();
            throw ExceptionsHelper.convertToRuntime(e);
        }

        return context;
    }

    private void freeAllContextForIndex(Index index) {
        assert index != null;
        for (SearchContext ctx : activeContexts.values()) {
            if (index.equals(ctx.indexShard().shardId().index())) {
                freeContext(ctx.id());
            }
        }
    }


    public boolean freeContext(long id) {
        final SearchContext context = removeContext(id);
        if (context != null) {
            try {
                context.indexShard().searchService().onFreeContext(context);
                if (context.scrollContext() != null) {
                    context.indexShard().searchService().onFreeScrollContext(context);
                }
            } finally {
                context.close();
            }
            return true;
        }
        return false;
    }

    public void freeAllScrollContexts() {
        for (SearchContext searchContext : activeContexts.values()) {
            if (searchContext.scrollContext() != null) {
                freeContext(searchContext.id());
            }
        }
    }

    private void contextProcessing(SearchContext context) {
        // disable timeout while executing a search
        context.accessed(-1);
    }

    private void contextProcessedSuccessfully(SearchContext context) {
        context.accessed(threadPool.estimatedTimeInMillis());
    }

    private void cleanContext(SearchContext context) {
        assert context == SearchContext.current();
        context.clearReleasables(Lifetime.PHASE);
        SearchContext.removeCurrent();
    }

    private void processFailure(SearchContext context, Throwable t) {
        freeContext(context.id());
        try {
            if (Lucene.isCorruptionException(t)) {
                context.indexShard().failShard("search execution corruption failure", t);
            }
        } catch (Throwable e) {
            logger.warn("failed to process shard failure to (potentially) send back shard failure on corruption", e);
        }
    }

    private void parseSource(SearchContext context, SearchSourceBuilder source) throws SearchParseException {
        // nothing to parse...
        if (source == null) {
                return;
            }

        context.from(source.from());
        context.size(source.size());
        ObjectFloatHashMap<String> indexBoostMap = source.indexBoost();
        if (indexBoostMap != null) {
            Float indexBoost = indexBoostMap.get(context.shardTarget().index());
            if (indexBoost != null) {
                context.queryBoost(indexBoost);
            }
        }
        if (source.query() != null) {
            context.parsedQuery(context.queryParserService().parse(source.query()));
        }
        if (source.postFilter() != null) {
            context.parsedPostFilter(context.queryParserService().parse(source.postFilter()));
        }
        if (source.sorts() != null) {
            XContentParser completeSortParser = null;
            try {
                XContentBuilder completeSortBuilder = XContentFactory.jsonBuilder();
                completeSortBuilder.startObject();
                completeSortBuilder.startArray("sort");
                for (BytesReference sort : source.sorts()) {
                    XContentParser parser = XContentFactory.xContent(sort).createParser(sort);
                    parser.nextToken();
                    completeSortBuilder.copyCurrentStructure(parser);
                }
                completeSortBuilder.endArray();
                completeSortBuilder.endObject();
                BytesReference completeSortBytes = completeSortBuilder.bytes();
                completeSortParser = XContentFactory.xContent(completeSortBytes).createParser(completeSortBytes);
                completeSortParser.nextToken();
                completeSortParser.nextToken();
                completeSortParser.nextToken();
                this.elementParsers.get("sort").parse(completeSortParser, context);
            } catch (Exception e) {
                String sSource = "_na_";
                try {
                    sSource = source.toString();
                } catch (Throwable e1) {
                    // ignore
                }
                XContentLocation location = completeSortParser != null ? completeSortParser.getTokenLocation() : null;
                throw new SearchParseException(context, "failed to parse sort source [" + sSource + "]", location, e);
            }
        }
        context.trackScores(source.trackScores());
        if (source.minScore() != null) {
            context.minimumScore(source.minScore());
        }
        context.timeoutInMillis(source.timeoutInMillis());
        context.terminateAfter(source.terminateAfter());
        if (source.aggregations() != null) {
            XContentParser completeAggregationsParser = null;
            try {
                XContentBuilder completeAggregationsBuilder = XContentFactory.jsonBuilder();
                completeAggregationsBuilder.startObject();
                for (BytesReference agg : source.aggregations()) {
                    XContentParser parser = XContentFactory.xContent(agg).createParser(agg);
                    parser.nextToken();
                    parser.nextToken();
                    completeAggregationsBuilder.field(parser.currentName());
                    parser.nextToken();
                    completeAggregationsBuilder.copyCurrentStructure(parser);
                }
                completeAggregationsBuilder.endObject();
                BytesReference completeAggregationsBytes = completeAggregationsBuilder.bytes();
                completeAggregationsParser = XContentFactory.xContent(completeAggregationsBytes).createParser(completeAggregationsBytes);
                completeAggregationsParser.nextToken();
                this.elementParsers.get("aggregations").parse(completeAggregationsParser, context);
            } catch (Exception e) {
                String sSource = "_na_";
                try {
                    sSource = source.toString();
                } catch (Throwable e1) {
                    // ignore
                }
                XContentLocation location = completeAggregationsParser != null ? completeAggregationsParser.getTokenLocation() : null;
                throw new SearchParseException(context, "failed to parse rescore source [" + sSource + "]", location, e);
            }
        }
        if (source.suggest() != null) {
            XContentParser suggestParser = null;
            try {
                suggestParser = XContentFactory.xContent(source.suggest()).createParser(source.suggest());
                suggestParser.nextToken();
                this.elementParsers.get("suggest").parse(suggestParser, context);
            } catch (Exception e) {
                String sSource = "_na_";
                try {
                    sSource = source.toString();
                } catch (Throwable e1) {
                    // ignore
                }
                XContentLocation location = suggestParser != null ? suggestParser.getTokenLocation() : null;
                throw new SearchParseException(context, "failed to parse suggest source [" + sSource + "]", location, e);
            }
        }
        if (source.rescores() != null) {
            XContentParser completeRescoreParser = null;
                    try {
                XContentBuilder completeRescoreBuilder = XContentFactory.jsonBuilder();
                completeRescoreBuilder.startObject();
                completeRescoreBuilder.startArray("rescore");
                for (BytesReference rescore : source.rescores()) {
                    XContentParser parser = XContentFactory.xContent(rescore).createParser(rescore);
                    parser.nextToken();
                    completeRescoreBuilder.copyCurrentStructure(parser);
                    }
                completeRescoreBuilder.endArray();
                completeRescoreBuilder.endObject();
                BytesReference completeRescoreBytes = completeRescoreBuilder.bytes();
                completeRescoreParser = XContentFactory.xContent(completeRescoreBytes).createParser(completeRescoreBytes);
                completeRescoreParser.nextToken();
                completeRescoreParser.nextToken();
                completeRescoreParser.nextToken();
                this.elementParsers.get("rescore").parse(completeRescoreParser, context);
            } catch (Exception e) {
                String sSource = "_na_";
                        try {
                    sSource = source.toString();
                } catch (Throwable e1) {
                    // ignore
                }
                XContentLocation location = completeRescoreParser != null ? completeRescoreParser.getTokenLocation() : null;
                throw new SearchParseException(context, "failed to parse rescore source [" + sSource + "]", location, e);
            }
                            }
        if (source.fields() != null) {
            context.fieldNames().addAll(source.fields());
                        }
        if (source.explain() != null) {
            context.explain(source.explain());
                    }
        if (source.fetchSource() != null) {
            context.fetchSourceContext(source.fetchSource());
                }
        if (source.fieldDataFields() != null) {
            FieldDataFieldsContext fieldDataFieldsContext = context.getFetchSubPhaseContext(FieldDataFieldsFetchSubPhase.CONTEXT_FACTORY);
            for (String field : source.fieldDataFields()) {
                fieldDataFieldsContext.add(new FieldDataField(field));
            }
            fieldDataFieldsContext.setHitExecutionNeeded(true);
            }
        if (source.highlighter() != null) {
            XContentParser highlighterParser = null;
            try {
                highlighterParser = XContentFactory.xContent(source.highlighter()).createParser(source.highlighter());
                this.elementParsers.get("highlight").parse(highlighterParser, context);
            } catch (Exception e) {
                String sSource = "_na_";
                try {
                    sSource = source.toString();
                } catch (Throwable e1) {
                    // ignore
        }
                XContentLocation location = highlighterParser != null ? highlighterParser.getTokenLocation() : null;
                throw new SearchParseException(context, "failed to parse suggest source [" + sSource + "]", location, e);
    }
        }
        if (source.innerHits() != null) {
            XContentParser innerHitsParser = null;
            try {
                innerHitsParser = XContentFactory.xContent(source.innerHits()).createParser(source.innerHits());
                innerHitsParser.nextToken();
                this.elementParsers.get("inner_hits").parse(innerHitsParser, context);
            } catch (Exception e) {
                String sSource = "_na_";
        try {
                    sSource = source.toString();
                } catch (Throwable e1) {
                    // ignore
                }
                XContentLocation location = innerHitsParser != null ? innerHitsParser.getTokenLocation() : null;
                throw new SearchParseException(context, "failed to parse suggest source [" + sSource + "]", location, e);
            }
        }
        if (source.scriptFields() != null) {
            for (org.elasticsearch.search.builder.SearchSourceBuilder.ScriptField field : source.scriptFields()) {
                SearchScript searchScript = context.scriptService().search(context.lookup(), field.script(), ScriptContext.Standard.SEARCH);
                context.scriptFields().add(new ScriptField(field.fieldName(), searchScript, field.ignoreFailure()));
            }
            }
        if (source.ext() != null) {
            XContentParser extParser = null;
            try {
                extParser = XContentFactory.xContent(source.ext()).createParser(source.ext());
                XContentParser.Token token = extParser.nextToken();
                String currentFieldName = null;
                while ((token = extParser.nextToken()) != XContentParser.Token.END_OBJECT) {
                if (token == XContentParser.Token.FIELD_NAME) {
                        currentFieldName = extParser.currentName();
                } else {
                        SearchParseElement parseElement = this.elementParsers.get(currentFieldName);
                        if (parseElement == null) {
                            throw new SearchParseException(context, "Unknown element [" + currentFieldName + "] in [ext]",
                                    extParser.getTokenLocation());
                    } else {
                            parseElement.parse(extParser, context);
                    }
                }
            }
            } catch (Exception e) {
            String sSource = "_na_";
            try {
                    sSource = source.toString();
            } catch (Throwable e1) {
                // ignore
            }
                XContentLocation location = extParser != null ? extParser.getTokenLocation() : null;
                throw new SearchParseException(context, "failed to parse ext source [" + sSource + "]", location, e);
            }
        }
        if (source.version() != null) {
            context.version(source.version());
            }
        if (source.stats() != null) {
            context.groupStats(source.stats());
        }
    }

    private static final int[] EMPTY_DOC_IDS = new int[0];

    /**
     * Shortcut ids to load, we load only "from" and up to "size". The phase controller
     * handles this as well since the result is always size * shards for Q_A_F
     */
    private void shortcutDocIdsToLoad(SearchContext context) {
        if (context.request().scroll() != null) {
            TopDocs topDocs = context.queryResult().topDocs();
            int[] docIdsToLoad = new int[topDocs.scoreDocs.length];
            for (int i = 0; i < topDocs.scoreDocs.length; i++) {
                docIdsToLoad[i] = topDocs.scoreDocs[i].doc;
            }
            context.docIdsToLoad(docIdsToLoad, 0, docIdsToLoad.length);
        } else {
            TopDocs topDocs = context.queryResult().topDocs();
            if (topDocs.scoreDocs.length < context.from()) {
                // no more docs...
                context.docIdsToLoad(EMPTY_DOC_IDS, 0, 0);
                return;
            }
            int totalSize = context.from() + context.size();
            int[] docIdsToLoad = new int[Math.min(topDocs.scoreDocs.length - context.from(), context.size())];
            int counter = 0;
            for (int i = context.from(); i < totalSize; i++) {
                if (i < topDocs.scoreDocs.length) {
                    docIdsToLoad[counter] = topDocs.scoreDocs[i].doc;
                } else {
                    break;
                }
                counter++;
            }
            context.docIdsToLoad(docIdsToLoad, 0, counter);
        }
    }

    private void shortcutDocIdsToLoadForScanning(SearchContext context) {
        TopDocs topDocs = context.queryResult().topDocs();
        if (topDocs.scoreDocs.length == 0) {
            // no more docs...
            context.docIdsToLoad(EMPTY_DOC_IDS, 0, 0);
            return;
        }
        int[] docIdsToLoad = new int[topDocs.scoreDocs.length];
        for (int i = 0; i < docIdsToLoad.length; i++) {
            docIdsToLoad[i] = topDocs.scoreDocs[i].doc;
        }
        context.docIdsToLoad(docIdsToLoad, 0, docIdsToLoad.length);
    }

    private void processScroll(InternalScrollSearchRequest request, SearchContext context) {
        // process scroll
        context.from(context.from() + context.size());
        context.scrollContext().scroll = request.scroll();
        // update the context keep alive based on the new scroll value
        if (request.scroll() != null && request.scroll().keepAlive() != null) {
            context.keepAlive(request.scroll().keepAlive().millis());
        }
    }

    /**
     * Returns the number of active contexts in this
     * SearchService
     */
    public int getActiveContexts() {
        return this.activeContexts.size();
    }

    static class NormsWarmer extends IndicesWarmer.Listener {

        @Override
        public TerminationHandle warmNewReaders(final IndexShard indexShard, IndexMetaData indexMetaData, final WarmerContext context, ThreadPool threadPool) {
            final Loading defaultLoading = Loading.parse(indexMetaData.getSettings().get(NORMS_LOADING_KEY), Loading.LAZY);
            final MapperService mapperService = indexShard.mapperService();
            final ObjectSet<String> warmUp = new ObjectHashSet<>();
            for (DocumentMapper docMapper : mapperService.docMappers(false)) {
                for (FieldMapper fieldMapper : docMapper.mappers()) {
                    final String indexName = fieldMapper.fieldType().names().indexName();
                    Loading normsLoading = fieldMapper.fieldType().normsLoading();
                    if (normsLoading == null) {
                        normsLoading = defaultLoading;
                    }
                    if (fieldMapper.fieldType().indexOptions() != IndexOptions.NONE && !fieldMapper.fieldType().omitNorms() && normsLoading == Loading.EAGER) {
                        warmUp.add(indexName);
                    }
                }
            }

            final CountDownLatch latch = new CountDownLatch(1);
            // Norms loading may be I/O intensive but is not CPU intensive, so we execute it in a single task
            threadPool.executor(executor()).execute(new Runnable() {
                @Override
                public void run() {
                    try {
                        for (ObjectCursor<String> stringObjectCursor : warmUp) {
                            final String indexName = stringObjectCursor.value;
                            final long start = System.nanoTime();
                            for (final LeafReaderContext ctx : context.searcher().reader().leaves()) {
                                final NumericDocValues values = ctx.reader().getNormValues(indexName);
                                if (values != null) {
                                    values.get(0);
                                }
                            }
                            if (indexShard.warmerService().logger().isTraceEnabled()) {
                                indexShard.warmerService().logger().trace("warmed norms for [{}], took [{}]", indexName, TimeValue.timeValueNanos(System.nanoTime() - start));
                            }
                        }
                    } catch (Throwable t) {
                        indexShard.warmerService().logger().warn("failed to warm-up norms", t);
                    } finally {
                        latch.countDown();
                    }
                }
            });

            return new TerminationHandle() {
                @Override
                public void awaitTermination() throws InterruptedException {
                    latch.await();
                }
            };
        }

        @Override
        public TerminationHandle warmTopReader(IndexShard indexShard, IndexMetaData indexMetaData, WarmerContext context, ThreadPool threadPool) {
            return TerminationHandle.NO_WAIT;
        }
    }

    static class FieldDataWarmer extends IndicesWarmer.Listener {

        @Override
        public TerminationHandle warmNewReaders(final IndexShard indexShard, IndexMetaData indexMetaData, final WarmerContext context, ThreadPool threadPool) {
            final MapperService mapperService = indexShard.mapperService();
            final Map<String, MappedFieldType> warmUp = new HashMap<>();
            for (DocumentMapper docMapper : mapperService.docMappers(false)) {
                for (FieldMapper fieldMapper : docMapper.mappers()) {
                    final FieldDataType fieldDataType;
                    final String indexName;
                    if (fieldMapper instanceof ParentFieldMapper) {
                        MappedFieldType joinFieldType = ((ParentFieldMapper) fieldMapper).getChildJoinFieldType();
                        if (joinFieldType == null) {
                            continue;
                        }
                        fieldDataType = joinFieldType.fieldDataType();
                        // TODO: this can be removed in 3.0 when the old parent/child impl is removed:
                        // related to: https://github.com/elastic/elasticsearch/pull/12418
                        indexName = fieldMapper.fieldType().names().indexName();
                    } else {
                        fieldDataType = fieldMapper.fieldType().fieldDataType();
                        indexName = fieldMapper.fieldType().names().indexName();
                    }

                    if (fieldDataType == null) {
                        continue;
                    }
                    if (fieldDataType.getLoading() == Loading.LAZY) {
                        continue;
                    }

                    if (warmUp.containsKey(indexName)) {
                        continue;
                    }
                    warmUp.put(indexName, fieldMapper.fieldType());
                }
            }
            final IndexFieldDataService indexFieldDataService = indexShard.indexFieldDataService();
            final Executor executor = threadPool.executor(executor());
            final CountDownLatch latch = new CountDownLatch(context.searcher().reader().leaves().size() * warmUp.size());
            for (final LeafReaderContext ctx : context.searcher().reader().leaves()) {
                for (final MappedFieldType fieldType : warmUp.values()) {
                    executor.execute(new Runnable() {

                        @Override
                        public void run() {
                            try {
                                final long start = System.nanoTime();
                                indexFieldDataService.getForField(fieldType).load(ctx);
                                if (indexShard.warmerService().logger().isTraceEnabled()) {
                                    indexShard.warmerService().logger().trace("warmed fielddata for [{}], took [{}]", fieldType.names().fullName(), TimeValue.timeValueNanos(System.nanoTime() - start));
                                }
                            } catch (Throwable t) {
                                indexShard.warmerService().logger().warn("failed to warm-up fielddata for [{}]", t, fieldType.names().fullName());
                            } finally {
                                latch.countDown();
                            }
                        }

                    });
                }
            }
            return new TerminationHandle() {
                @Override
                public void awaitTermination() throws InterruptedException {
                    latch.await();
                }
            };
        }

        @Override
        public TerminationHandle warmTopReader(final IndexShard indexShard, IndexMetaData indexMetaData, final WarmerContext context, ThreadPool threadPool) {
            final MapperService mapperService = indexShard.mapperService();
            final Map<String, MappedFieldType> warmUpGlobalOrdinals = new HashMap<>();
            for (DocumentMapper docMapper : mapperService.docMappers(false)) {
                for (FieldMapper fieldMapper : docMapper.mappers()) {
                    final FieldDataType fieldDataType;
                    final String indexName;
                    if (fieldMapper instanceof ParentFieldMapper) {
                        MappedFieldType joinFieldType = ((ParentFieldMapper) fieldMapper).getChildJoinFieldType();
                        if (joinFieldType == null) {
                            continue;
                        }
                        fieldDataType = joinFieldType.fieldDataType();
                        // TODO: this can be removed in 3.0 when the old parent/child impl is removed:
                        // related to: https://github.com/elastic/elasticsearch/pull/12418
                        indexName = fieldMapper.fieldType().names().indexName();
                    } else {
                        fieldDataType = fieldMapper.fieldType().fieldDataType();
                        indexName = fieldMapper.fieldType().names().indexName();
                    }
                    if (fieldDataType == null) {
                        continue;
                    }
                    if (fieldDataType.getLoading() != Loading.EAGER_GLOBAL_ORDINALS) {
                        continue;
                    }
                    if (warmUpGlobalOrdinals.containsKey(indexName)) {
                        continue;
                    }
                    warmUpGlobalOrdinals.put(indexName, fieldMapper.fieldType());
                }
            }
            final IndexFieldDataService indexFieldDataService = indexShard.indexFieldDataService();
            final Executor executor = threadPool.executor(executor());
            final CountDownLatch latch = new CountDownLatch(warmUpGlobalOrdinals.size());
            for (final MappedFieldType fieldType : warmUpGlobalOrdinals.values()) {
                executor.execute(new Runnable() {
                    @Override
                    public void run() {
                        try {
                            final long start = System.nanoTime();
                            IndexFieldData.Global ifd = indexFieldDataService.getForField(fieldType);
                            ifd.loadGlobal(context.getDirectoryReader());
                            if (indexShard.warmerService().logger().isTraceEnabled()) {
                                indexShard.warmerService().logger().trace("warmed global ordinals for [{}], took [{}]", fieldType.names().fullName(), TimeValue.timeValueNanos(System.nanoTime() - start));
                            }
                        } catch (Throwable t) {
                            indexShard.warmerService().logger().warn("failed to warm-up global ordinals for [{}]", t, fieldType.names().fullName());
                        } finally {
                            latch.countDown();
                        }
                    }
                });
            }
            return new TerminationHandle() {
                @Override
                public void awaitTermination() throws InterruptedException {
                    latch.await();
                }
            };
        }
    }

    class SearchWarmer extends IndicesWarmer.Listener {

        @Override
        public TerminationHandle warmNewReaders(IndexShard indexShard, IndexMetaData indexMetaData, WarmerContext context, ThreadPool threadPool) {
            return internalWarm(indexShard, indexMetaData, context, threadPool, false);
        }

        @Override
        public TerminationHandle warmTopReader(IndexShard indexShard, IndexMetaData indexMetaData, WarmerContext context, ThreadPool threadPool) {
            return internalWarm(indexShard, indexMetaData, context, threadPool, true);
        }

        public TerminationHandle internalWarm(final IndexShard indexShard, final IndexMetaData indexMetaData, final IndicesWarmer.WarmerContext warmerContext, ThreadPool threadPool, final boolean top) {
            IndexWarmersMetaData custom = indexMetaData.custom(IndexWarmersMetaData.TYPE);
            if (custom == null) {
                return TerminationHandle.NO_WAIT;
            }
            final Executor executor = threadPool.executor(executor());
            final CountDownLatch latch = new CountDownLatch(custom.entries().size());
            for (final IndexWarmersMetaData.Entry entry : custom.entries()) {
                executor.execute(new Runnable() {

                    @Override
                    public void run() {
                        SearchContext context = null;
                        try {
                            long now = System.nanoTime();
<<<<<<< HEAD
                            final IndexService indexService = indicesService.indexServiceSafe(indexShard.shardId().index().name());
                            ShardSearchRequest request = new ShardSearchLocalRequest(indexShard.shardId(), indexMetaData.numberOfShards(),
                                    SearchType.QUERY_THEN_FETCH, entry.source().build(new QueryParseContext(indexService.queryParserService().indicesQueriesRegistry())), entry.types(), entry.requestCache());
=======
                            ShardSearchRequest request = new ShardSearchLocalRequest(indexShard.shardId(), indexMetaData.getNumberOfShards(),
                                    SearchType.QUERY_THEN_FETCH, entry.source(), entry.types(), entry.requestCache());
>>>>>>> 5b1ee8bd
                            context = createContext(request, warmerContext.searcher());
                            // if we use sort, we need to do query to sort on
                            // it and load relevant field data
                            // if not, we might as well set size=0 (and cache
                            // if needed)
                            if (context.sort() == null) {
                                context.size(0);
                            }
                            boolean canCache = indicesQueryCache.canCache(request, context);
                            // early terminate when we can cache, since we
                            // can only do proper caching on top level searcher
                            // also, if we can't cache, and its top, we don't
                            // need to execute it, since we already did when its
                            // not top
                            if (canCache != top) {
                                return;
                            }
                            loadOrExecuteQueryPhase(request, context, queryPhase);
                            long took = System.nanoTime() - now;
                            if (indexShard.warmerService().logger().isTraceEnabled()) {
                                indexShard.warmerService().logger().trace("warmed [{}], took [{}]", entry.name(), TimeValue.timeValueNanos(took));
                            }
                        } catch (Throwable t) {
                            indexShard.warmerService().logger().warn("warmer [{}] failed", t, entry.name());
                        } finally {
                            try {
                                if (context != null) {
                                    freeContext(context.id());
                                    cleanContext(context);
                                }
                            } finally {
                                latch.countDown();
                            }
                        }
                    }

                });
            }
            return new TerminationHandle() {
                @Override
                public void awaitTermination() throws InterruptedException {
                    latch.await();
                }
            };
        }
    }

    class Reaper implements Runnable {
        @Override
        public void run() {
            final long time = threadPool.estimatedTimeInMillis();
            for (SearchContext context : activeContexts.values()) {
                // Use the same value for both checks since lastAccessTime can
                // be modified by another thread between checks!
                final long lastAccessTime = context.lastAccessTime();
                if (lastAccessTime == -1l) { // its being processed or timeout is disabled
                    continue;
                }
                if ((time - lastAccessTime > context.keepAlive())) {
                    logger.debug("freeing search context [{}], time [{}], lastAccessTime [{}], keepAlive [{}]", context.id(), time, lastAccessTime, context.keepAlive());
                    freeContext(context.id());
                }
            }
        }
    }
}<|MERGE_RESOLUTION|>--- conflicted
+++ resolved
@@ -113,7 +113,6 @@
 import java.util.concurrent.atomic.AtomicLong;
 
 import static java.util.Collections.unmodifiableMap;
-import static org.elasticsearch.common.Strings.hasLength;
 import static org.elasticsearch.common.unit.TimeValue.timeValueMillis;
 import static org.elasticsearch.common.unit.TimeValue.timeValueMinutes;
 
@@ -1187,14 +1186,10 @@
                         SearchContext context = null;
                         try {
                             long now = System.nanoTime();
-<<<<<<< HEAD
                             final IndexService indexService = indicesService.indexServiceSafe(indexShard.shardId().index().name());
-                            ShardSearchRequest request = new ShardSearchLocalRequest(indexShard.shardId(), indexMetaData.numberOfShards(),
+                            ShardSearchRequest request = new ShardSearchLocalRequest(indexShard.shardId(), indexMetaData
+                                    .getNumberOfShards(),
                                     SearchType.QUERY_THEN_FETCH, entry.source().build(new QueryParseContext(indexService.queryParserService().indicesQueriesRegistry())), entry.types(), entry.requestCache());
-=======
-                            ShardSearchRequest request = new ShardSearchLocalRequest(indexShard.shardId(), indexMetaData.getNumberOfShards(),
-                                    SearchType.QUERY_THEN_FETCH, entry.source(), entry.types(), entry.requestCache());
->>>>>>> 5b1ee8bd
                             context = createContext(request, warmerContext.searcher());
                             // if we use sort, we need to do query to sort on
                             // it and load relevant field data
