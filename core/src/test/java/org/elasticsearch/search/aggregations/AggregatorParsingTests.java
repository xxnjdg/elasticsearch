--- conflicted
+++ resolved
@@ -111,33 +111,10 @@
             (b) -> {
                 b.bind(Environment.class).toInstance(new Environment(settings));
                 b.bind(ThreadPool.class).toInstance(threadPool);
-<<<<<<< HEAD
-            }, settingsModule
-            , scriptModule, new IndicesModule(namedWriteableRegistry, Collections.emptyList()) {
-                    @Override
-                    protected void configure() {
-                        bindMapperExtension();
-                    }
-                }, new SearchModule(settings, namedWriteableRegistry) {
-                    @Override
-                    protected void configureSearch() {
-                        // Skip me
-                    }
-                }, new IndexSettingsModule(index, settings),
-
-                new AbstractModule() {
-                    @Override
-                    protected void configure() {
-                        bind(ClusterService.class).toProvider(Providers.of(clusterService));
-                        bind(CircuitBreakerService.class).to(NoneCircuitBreakerService.class);
-                        bind(NamedWriteableRegistry.class).toInstance(namedWriteableRegistry);
-                    }
-                }).createInjector();
-=======
                 b.bind(ScriptService.class).toInstance(scriptModule.getScriptService());
             },
             settingsModule,
-            new IndicesModule(namedWriteableRegistry) {
+            new IndicesModule(namedWriteableRegistry, Collections.emptyList()) {
                 @Override
                 protected void configure() {
                     bindMapperExtension();
@@ -157,7 +134,6 @@
                     bind(NamedWriteableRegistry.class).toInstance(namedWriteableRegistry);
                 }
             }).createInjector();
->>>>>>> 0b2baa7f
         aggParsers = injector.getInstance(AggregatorParsers.class);
         // create some random type with some default field, those types will
         // stick around for all of the subclasses
